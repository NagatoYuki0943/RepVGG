--- conflicted
+++ resolved
@@ -100,61 +100,7 @@
         if hasattr(module, 'switch_to_deploy'):
             module.switch_to_deploy()
 ```
-<<<<<<< HEAD
-***Apr 4, 2021*** An example of using RepVGG as the backbone of PSPNet for semantic segmentation (**example_pspnet.py**). It shows how to 1) build a PSPNet with RepVGG backbone, 2) load the ImageNet-pretrained weights, 3) convert the whole model with **switch_to_deploy**, 4) save and use the converted model for inference.
-
-***Jan 13 - Feb 5, 2021*** You can get the equivalent kernel and bias in a differentiable way at any time (get_equivalent_kernel_bias in repvgg.py). This may help training-based pruning or quantization. This training script (a super simple PyTorch-official-example-style script) has been tested with RepVGG-A0 and B1. The results are even slightly better than those reported in the paper.
-
-# Introduction
-
-This is a super simple ConvNet architecture that achieves over **80% top-1 accuracy on ImageNet with a stack of 3x3 conv and ReLU**! This repo contains the **pretrained models**, code for building the model, training, and the conversion from training-time model to inference-time, and **an example of using RepVGG for semantic segmentation**.
-
-The MegEngine version: https://github.com/megvii-model/RepVGG.
-
-TensorRT implemention with C++ API by @upczww https://github.com/upczww/TensorRT-RepVGG. Great work!
-
-Another PyTorch implementation by @zjykzj https://github.com/ZJCV/ZCls. He also presented detailed benchmarks at https://zcls.readthedocs.io/en/latest/benchmark-repvgg/. Nice work!
-
-Included in a famous model zoo (over 7k stars) https://github.com/rwightman/pytorch-image-models.
-
-Objax implementation and models by @benjaminjellis. Great work! https://github.com/benjaminjellis/Objax-RepVGG.
-
-Citation:
-
-    @inproceedings{ding2021repvgg,
-    title={Repvgg: Making vgg-style convnets great again},
-    author={Ding, Xiaohan and Zhang, Xiangyu and Ma, Ningning and Han, Jungong and Ding, Guiguang and Sun, Jian},
-    booktitle={Proceedings of the IEEE/CVF Conference on Computer Vision and Pattern Recognition},
-    pages={13733--13742},
-    year={2021}
-    }
-
-# Abstract
-
-We present a simple but powerful architecture of convolutional neural network, which has a VGG-like inference-time body composed of nothing but a stack of 3x3 convolution and ReLU, while the training-time model has a multi-branch topology. Such decoupling of the training-time and inference-time architecture is realized by a structural re-parameterization technique so that the model is named RepVGG. On ImageNet, RepVGG reaches over 80\% top-1 accuracy, which is the first time for a plain model, to the best of our knowledge. On NVIDIA 1080Ti GPU, RepVGG models run 83% faster than ResNet-50 or 101% faster than ResNet-101 with higher accuracy and show favorable accuracy-speed trade-off compared to the state-of-the-art models like EfficientNet and RegNet.
-
-![arch](README.assets/arch.PNG)
-
-![speed_acc](README.assets/speed_acc.PNG)
-
-![table](README.assets/table.PNG)
-
-
-
-# Use our pretrained models
-
-You may download _all_ of the ImageNet-pretrained models reported in the paper from Google Drive (https://drive.google.com/drive/folders/1Avome4KvNp0Lqh2QwhXO6L5URQjzCjUq?usp=sharing) or Baidu Cloud (https://pan.baidu.com/s/1nCsZlMynnJwbUBKn0ch7dQ, the access code is "rvgg"). For the ease of transfer learning on other tasks, they are all training-time models (with identity and 1x1 branches). You may test the accuracy by running
-```
-python test.py [imagenet-folder with train and val folders] train [path to weights file] -a [model name]
-```
-The default input resolution is 224x224. Here "train" indicates the training-time architecture, and the valid model names include
-```
-RepVGG-A0, RepVGG-A1, RepVGG-A2, RepVGG-B0, RepVGG-B1, RepVGG-B1g2, RepVGG-B1g4, RepVGG-B2, RepVGG-B2g2, RepVGG-B2g4, RepVGG-B3, RepVGG-B3g2, RepVGG-B3g4
-```
-For example,
-=======
 We have also released a script for the conversion. For example, 
->>>>>>> eae7c520
 ```
 python convert.py RepVGGplus-L2pse-train256-acc84.06.pth RepVGGplus-L2pse-deploy.pth -a RepVGGplus-L2pse
 ```
