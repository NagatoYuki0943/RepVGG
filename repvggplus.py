--- conflicted
+++ resolved
@@ -66,12 +66,8 @@
             padding_11        = padding - kernel_size // 2
             self.rbr_1x1      = conv_bn(in_channels=in_channels, out_channels=out_channels, kernel_size=1, stride=stride, padding=padding_11, groups=groups)
 
-<<<<<<< HEAD
-    def forward(self, x, L2):
+    def forward(self, x):
         # 部署时使用合并后的3x3卷积
-=======
-    def forward(self, x):
->>>>>>> eae7c520
         if self.deploy:
             return self.post_se(self.nonlinearity(self.rbr_reparam(x)))
 
@@ -228,28 +224,6 @@
         """
         super().__init__()
 
-<<<<<<< HEAD
-        self.deploy              = deploy
-        self.override_groups_map = override_groups_map or dict()
-        self.use_post_se         = use_post_se
-        self.use_checkpoint      = use_checkpoint
-        self.num_classes         = num_classes
-        self.nonlinear           = 'relu'
-
-        self.in_channels   = min(64, int(64 * width_multiplier[0]))
-        self.stage0        = RepVGGplusBlock(in_channels=3, out_channels=self.in_channels, kernel_size=3, stride=2, padding=1, deploy=self.deploy, use_post_se=use_post_se)
-        self.cur_layer_idx = 1
-        self.stage1        = RepVGGplusStage(self.in_channels,               int(64 * width_multiplier[0]),  num_blocks[0], stride=2, use_checkpoint=use_checkpoint, use_post_se=use_post_se, deploy=deploy)
-        self.stage2        = RepVGGplusStage(int(64 * width_multiplier[0]),  int(128 * width_multiplier[1]), num_blocks[1], stride=2, use_checkpoint=use_checkpoint, use_post_se=use_post_se, deploy=deploy)
-
-        #   split stage3 so that we can insert an auxiliary classifier
-        self.stage3_first  = RepVGGplusStage(int(128 * width_multiplier[1]), int(256 * width_multiplier[2]), num_blocks[2] // 2, stride=2, use_checkpoint=use_checkpoint, use_post_se=use_post_se, deploy=deploy)
-        self.stage3_second = RepVGGplusStage(int(256 * width_multiplier[2]), int(256 * width_multiplier[2]), num_blocks[2] // 2, stride=1, use_checkpoint=use_checkpoint, use_post_se=use_post_se, deploy=deploy)
-        self.stage4        = RepVGGplusStage(int(256 * width_multiplier[2]), int(512 * width_multiplier[3]), num_blocks[3],      stride=2, use_checkpoint=use_checkpoint, use_post_se=use_post_se, deploy=deploy)
-        self.gap           = nn.AdaptiveAvgPool2d(output_size=1)
-        self.linear        = nn.Linear(int(512 * width_multiplier[3]), num_classes)
-
-=======
         self.deploy = deploy
         self.num_classes = num_classes
 
@@ -265,7 +239,6 @@
         self.gap = nn.AdaptiveAvgPool2d(output_size=1)
         self.flatten = nn.Flatten()
         self.linear = nn.Linear(int(512 * width_multiplier[3]), num_classes)
->>>>>>> eae7c520
         #   aux classifiers
         if not self.deploy:
             self.stage1_aux       = self._build_aux_for_stage(self.stage1)
@@ -283,42 +256,6 @@
         return nn.Sequential(downsample, nn.AdaptiveAvgPool2d(1), nn.Flatten(), fc)
 
     def forward(self, x):
-<<<<<<< HEAD
-        # 部署阶段只有out返回值
-        if self.deploy:
-            out, _ = self.stage0(x, L2=None)
-            out, _ = self.stage1(out, L2=None)
-            out, _ = self.stage2(out, L2=None)
-            out, _ = self.stage3_first(out, L2=None)
-            out, _ = self.stage3_second(out, L2=None)
-            out, _ = self.stage4(out, L2=None)
-            y      = self.gap(out)
-            y      = y.view(y.size(0), -1)
-            y      = self.linear(y)
-            return y
-
-        # 训练阶段有多个输出
-        else:
-            out, L2    = self.stage0(x, L2=0.0)
-            out, L2    = self.stage1(out, L2=L2)
-            stage1_aux = self.stage1_aux(out)
-            out, L2    = self.stage2(out, L2=L2)
-            stage2_aux = self.stage2_aux(out)
-            out, L2    = self.stage3_first(out, L2=L2)
-            stage3_first_aux = self.stage3_first_aux(out)
-            out, L2    = self.stage3_second(out, L2=L2)
-            out, L2    = self.stage4(out, L2=L2)
-            y          = self.gap(out)
-            y          = y.view(y.size(0), -1)
-            y          = self.linear(y)
-            return {
-                'main': y,
-                'stage1_aux': stage1_aux,
-                'stage2_aux': stage2_aux,
-                'stage3_first_aux': stage3_first_aux,
-                'L2': L2
-            }
-=======
         out = self.stage0(x)
         out = self.stage1(out)
         stage1_aux = self.stage1_aux(out)
@@ -337,7 +274,6 @@
             'stage2_aux': stage2_aux,
             'stage3_first_aux': stage3_first_aux,
         }
->>>>>>> eae7c520
 
     def switch_repvggplus_to_deploy(self):
         for m in self.modules():
@@ -357,32 +293,13 @@
 #   pse for "post SE", which means using SE block after ReLU
 def create_RepVGGplus_L2pse(deploy=False, use_checkpoint=False):
     return RepVGGplus(num_blocks=[8, 14, 24, 1], num_classes=1000,
-<<<<<<< HEAD
-                      width_multiplier=[2.5, 2.5, 2.5, 5], override_groups_map=None, deploy=deploy, use_post_se=True,
-=======
                   width_multiplier=[2.5, 2.5, 2.5, 5], deploy=deploy, use_post_se=True,
->>>>>>> eae7c520
                       use_checkpoint=use_checkpoint)
 
 #   Will release more
 repvggplus_func_dict = {
     'RepVGGplus-L2pse': create_RepVGGplus_L2pse,
 }
-<<<<<<< HEAD
-def get_RepVGGplus_func_by_name(name):
-    return repvggplus_func_dict[name]
-
-
-if __name__ == '__main__':
-    x = torch.randn(1, 3, 224, 224)
-    model = create_RepVGGplus_L2pse()
-    model.linear = nn.Linear(model.linear.in_features, 10)
-    # torch.onnx.export(model, x, "RepVGGplus_L2pse.onnx", input_names=['input'], output_names=['out'], opset_version=15)
-    print(model)
-
-    y = model(x)
-    print(y['main'].size()) # [1, 10]
-=======
 
 def create_RepVGGplus_by_name(name, deploy=False, use_checkpoint=False):
     if 'plus' in name:
@@ -391,10 +308,6 @@
         print('=================== Building the vanila RepVGG ===================')
         from repvgg import get_RepVGG_func_by_name
         return get_RepVGG_func_by_name(name)(deploy=deploy, use_checkpoint=use_checkpoint)
-
-
-
-
 
 
 #   Use this for converting a RepVGG model or a bigger model with RepVGG as its component
@@ -423,4 +336,14 @@
     if save_path is not None:
         torch.save(model.state_dict(), save_path)
     return model
->>>>>>> eae7c520
+
+
+if __name__ == '__main__':
+    x = torch.randn(1, 3, 224, 224)
+    model = create_RepVGGplus_L2pse()
+    model.linear = nn.Linear(model.linear.in_features, 10)
+    # torch.onnx.export(model, x, "RepVGGplus_L2pse.onnx", input_names=['input'], output_names=['out'], opset_version=15)
+    print(model)
+
+    y = model(x)
+    print(y['main'].size()) # [1, 10]